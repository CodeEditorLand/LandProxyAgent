--- conflicted
+++ resolved
@@ -1,19 +1,9 @@
 {
-<<<<<<< HEAD
-	"name": "@vscode/proxy-agent",
-	"description": "NodeJS http(s) agent implementation for VS Code",
-	"main": "out/index.js",
-	"types": "out/index.d.ts",
-	"scripts": {
-		"compile": "tsc -p ./"
-	},
-=======
 	"authors": [
 		"Nathan Rajlich <nathan@tootallnate.net> (http://n8.io/)",
 		"Félicien François <felicien@tweakstyle.com>",
 		"Microsoft Corporation"
 	],
->>>>>>> 22566887
 	"dependencies": {
 		"@tootallnate/once": "^3.0.0",
 		"agent-base": "^7.0.1",
@@ -22,22 +12,11 @@
 		"https-proxy-agent": "^7.0.2",
 		"socks-proxy-agent": "^8.0.1"
 	},
-<<<<<<< HEAD
-=======
 	"description": "NodeJS http(s) agent implementation for VS Code",
->>>>>>> 22566887
 	"devDependencies": {
 		"@types/debug": "^4.1.9",
 		"@types/node": "^20.8.4"
 	},
-<<<<<<< HEAD
-	"optionalDependencies": {},
-	"authors": [
-		"Nathan Rajlich <nathan@tootallnate.net> (http://n8.io/)",
-		"Félicien François <felicien@tweakstyle.com>",
-		"Microsoft Corporation"
-	]
-=======
 	"main": "out/index.js",
 	"name": "@vscode/proxy-agent",
 	"optionalDependencies": {},
@@ -45,5 +24,4 @@
 		"compile": "tsc -p ./"
 	},
 	"types": "out/index.d.ts"
->>>>>>> 22566887
 }