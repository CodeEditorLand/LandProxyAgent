--- conflicted
+++ resolved
@@ -1,15 +1,6 @@
 # Change Log
 Notable changes will be documented here.
 
-<<<<<<< HEAD
-## [0.21.0]
-- Add NO_PROXY setting to be passed from config ([microsoft/vscode#211956](https://github.com/microsoft/vscode/issues/211956))
-
-## [0.20.0]
-- Update socks to avoid CVE-2024-29415
-
-=======
->>>>>>> 4506d8ce
 ## [0.19.0]
 - Also check for /etc/ssl/ca-bundle.pem ([microsoft/vscode#203847](https://github.com/microsoft/vscode/issues/203847))
 
